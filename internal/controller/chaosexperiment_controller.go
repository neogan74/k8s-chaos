--- conflicted
+++ resolved
@@ -120,11 +120,8 @@
 		return r.handleNodeDrain(ctx, &exp)
 	case "pod-cpu-stress":
 		return r.handlePodCPUStress(ctx, &exp)
-<<<<<<< HEAD
-=======
 	case "pod-memory-stress":
 		return r.handlePodMemoryStress(ctx, &exp)
->>>>>>> 40a3148a
 	default:
 		log.Info("Unsupported action", "action", exp.Spec.Action)
 		exp.Status.Message = "Error: Unsupported action: " + exp.Spec.Action
@@ -384,11 +381,6 @@
 		return ctrl.Result{RequeueAfter: time.Minute}, nil
 	}
 
-<<<<<<< HEAD
-	// Shuffle the list of pods
-	rand.Shuffle(len(podList.Items), func(i, j int) {
-		podList.Items[i], podList.Items[j] = podList.Items[j], podList.Items[i]
-=======
 	// Apply safety filtering: remove excluded pods
 	eligiblePods := r.filterExcludedPods(ctx, podList.Items, exp.Spec.Namespace)
 	if len(eligiblePods) == 0 {
@@ -406,7 +398,6 @@
 	// Shuffle the list of eligible pods
 	rand.Shuffle(len(eligiblePods), func(i, j int) {
 		eligiblePods[i], eligiblePods[j] = eligiblePods[j], eligiblePods[i]
->>>>>>> 40a3148a
 	})
 
 	// Determine how many pods to affect
@@ -414,13 +405,8 @@
 	if affectCount <= 0 {
 		affectCount = 1 // Default to 1 if not specified or invalid
 	}
-<<<<<<< HEAD
-	if affectCount > len(podList.Items) {
-		affectCount = len(podList.Items)
-=======
 	if affectCount > len(eligiblePods) {
 		affectCount = len(eligiblePods)
->>>>>>> 40a3148a
 	}
 
 	// Set default CPU workers if not specified
@@ -432,11 +418,7 @@
 	// Apply CPU stress to selected pods
 	affectedPods := []string{}
 	for i := 0; i < affectCount; i++ {
-<<<<<<< HEAD
-		pod := podList.Items[i]
-=======
 		pod := eligiblePods[i]
->>>>>>> 40a3148a
 		log.Info("Injecting CPU stress into pod",
 			"pod", pod.Name,
 			"namespace", pod.Namespace,
