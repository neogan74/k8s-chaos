--- conflicted
+++ resolved
@@ -964,18 +964,6 @@
 	return ctrl.Result{}, nil
 }
 
-<<<<<<< HEAD
-// handleExperimentSuccess resets retry counters on success
-func (r *ChaosExperimentReconciler) handleExperimentSuccess(ctx context.Context, exp *chaosv1alpha1.ChaosExperiment) error {
-	// Reset retry-related fields on success
-	exp.Status.RetryCount = 0
-	exp.Status.LastError = ""
-	exp.Status.NextRetryTime = nil
-	exp.Status.Phase = "Completed"
-
-	if err := r.Status().Update(ctx, exp); err != nil {
-		return err
-=======
 // handleDryRun handles dry-run mode by previewing affected resources without executing chaos
 func (r *ChaosExperimentReconciler) handleDryRun(ctx context.Context, exp *chaosv1alpha1.ChaosExperiment, pods []corev1.Pod, actionType string) (ctrl.Result, error) {
 	log := ctrl.LoggerFrom(ctx)
@@ -1089,7 +1077,6 @@
 	// Validate namespace
 	if exp.Spec.Namespace == "" {
 		return nil, fmt.Errorf("namespace not specified")
->>>>>>> 7591ead7
 	}
 
 	// Choose Pods by selector
