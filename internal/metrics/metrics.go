/*
Copyright 2025.

Licensed under the Apache License, Version 2.0 (the "License");
you may not use this file except in compliance with the License.
You may obtain a copy of the License at

    http://www.apache.org/licenses/LICENSE-2.0

Unless required by applicable law or agreed to in writing, software
distributed under the License is distributed on an "AS IS" BASIS,
WITHOUT WARRANTIES OR CONDITIONS OF ANY KIND, either express or implied.
See the License for the specific language governing permissions and
limitations under the License.
*/

package metrics

import (
	"github.com/prometheus/client_golang/prometheus"
	"sigs.k8s.io/controller-runtime/pkg/metrics"
)

var (
	// ExperimentsTotal counts the total number of chaos experiments executed
	ExperimentsTotal = prometheus.NewCounterVec(
		prometheus.CounterOpts{
			Name: "chaosexperiment_executions_total",
			Help: "Total number of chaos experiments executed",
		},
		[]string{"action", "namespace", "status"},
	)

	// ExperimentDuration tracks the duration of chaos experiment executions
	ExperimentDuration = prometheus.NewHistogramVec(
		prometheus.HistogramOpts{
			Name:    "chaosexperiment_duration_seconds",
			Help:    "Duration of chaos experiment execution in seconds",
			Buckets: prometheus.DefBuckets,
		},
		[]string{"action", "namespace"},
	)

	// ResourcesAffected tracks the number of resources affected by experiments
	ResourcesAffected = prometheus.NewGaugeVec(
		prometheus.GaugeOpts{
			Name: "chaosexperiment_resources_affected",
			Help: "Number of resources (pods/nodes) affected by chaos experiments",
		},
		[]string{"action", "namespace", "experiment"},
	)

	// ExperimentErrors counts the number of errors during chaos experiments
	ExperimentErrors = prometheus.NewCounterVec(
		prometheus.CounterOpts{
			Name: "chaosexperiment_errors_total",
			Help: "Total number of errors during chaos experiments",
		},
		[]string{"action", "namespace", "error_type"},
	)

	// ActiveExperiments tracks the number of currently active experiments
	ActiveExperiments = prometheus.NewGaugeVec(
		prometheus.GaugeOpts{
			Name: "chaosexperiment_active",
			Help: "Number of currently active chaos experiments",
		},
		[]string{"action"},
	)

	// HistoryRecordsTotal counts the total number of history records created
	HistoryRecordsTotal = prometheus.NewCounterVec(
		prometheus.CounterOpts{
			Name: "chaosexperiment_history_records_total",
			Help: "Total number of history records created",
		},
		[]string{"action", "status"},
	)

	// HistoryCleanupTotal counts the number of history records cleaned up
	HistoryCleanupTotal = prometheus.NewCounterVec(
		prometheus.CounterOpts{
			Name: "chaosexperiment_history_cleanup_total",
			Help: "Total number of history records deleted by retention policy",
		},
		[]string{"reason"},
	)

	// HistoryRecordsCount tracks the current number of history records per experiment
	HistoryRecordsCount = prometheus.NewGaugeVec(
		prometheus.GaugeOpts{
			Name: "chaosexperiment_history_records_count",
			Help: "Current number of history records per experiment",
		},
		[]string{"experiment", "namespace"},
	)
<<<<<<< HEAD
=======

	// SafetyDryRunExecutions counts experiments executed in dry-run mode
	SafetyDryRunExecutions = prometheus.NewCounterVec(
		prometheus.CounterOpts{
			Name: "chaosexperiment_safety_dryrun_total",
			Help: "Total number of experiments executed in dry-run mode",
		},
		[]string{"action", "namespace"},
	)

	// SafetyProductionBlocks counts experiments blocked due to production protection
	SafetyProductionBlocks = prometheus.NewCounterVec(
		prometheus.CounterOpts{
			Name: "chaosexperiment_safety_production_blocks_total",
			Help: "Total number of experiments blocked due to production namespace protection",
		},
		[]string{"action", "namespace"},
	)

	// SafetyPercentageViolations counts experiments blocked due to maxPercentage violations
	SafetyPercentageViolations = prometheus.NewCounterVec(
		prometheus.CounterOpts{
			Name: "chaosexperiment_safety_percentage_violations_total",
			Help: "Total number of experiments blocked due to maxPercentage limit violations",
		},
		[]string{"action", "namespace"},
	)

	// SafetyExcludedResources tracks resources excluded from experiments via exclusion labels
	SafetyExcludedResources = prometheus.NewCounterVec(
		prometheus.CounterOpts{
			Name: "chaosexperiment_safety_excluded_resources_total",
			Help: "Total number of resources excluded from experiments via exclusion labels",
		},
		[]string{"action", "namespace", "resource_type"},
	)
>>>>>>> 38d92fe5
)

func init() {
	// Register custom metrics with controller-runtime's registry
	metrics.Registry.MustRegister(
		ExperimentsTotal,
		ExperimentDuration,
		ResourcesAffected,
		ExperimentErrors,
		ActiveExperiments,
		HistoryRecordsTotal,
		HistoryCleanupTotal,
		HistoryRecordsCount,
<<<<<<< HEAD
=======
		SafetyDryRunExecutions,
		SafetyProductionBlocks,
		SafetyPercentageViolations,
		SafetyExcludedResources,
>>>>>>> 38d92fe5
	)
}<|MERGE_RESOLUTION|>--- conflicted
+++ resolved
@@ -94,8 +94,6 @@
 		},
 		[]string{"experiment", "namespace"},
 	)
-<<<<<<< HEAD
-=======
 
 	// SafetyDryRunExecutions counts experiments executed in dry-run mode
 	SafetyDryRunExecutions = prometheus.NewCounterVec(
@@ -132,7 +130,6 @@
 		},
 		[]string{"action", "namespace", "resource_type"},
 	)
->>>>>>> 38d92fe5
 )
 
 func init() {
@@ -146,12 +143,9 @@
 		HistoryRecordsTotal,
 		HistoryCleanupTotal,
 		HistoryRecordsCount,
-<<<<<<< HEAD
-=======
 		SafetyDryRunExecutions,
 		SafetyProductionBlocks,
 		SafetyPercentageViolations,
 		SafetyExcludedResources,
->>>>>>> 38d92fe5
 	)
 }