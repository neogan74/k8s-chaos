/*
Copyright 2025.

Licensed under the Apache License, Version 2.0 (the "License");
you may not use this file except in compliance with the License.
You may obtain a copy of the License at

    http://www.apache.org/licenses/LICENSE-2.0

Unless required by applicable law or agreed to in writing, software
distributed under the License is distributed on an "AS IS" BASIS,
WITHOUT WARRANTIES OR CONDITIONS OF ANY KIND, either express or implied.
See the License for the specific language governing permissions and
limitations under the License.
*/

package v1alpha1

import (
	metav1 "k8s.io/apimachinery/pkg/apis/meta/v1"
)

// EDIT THIS FILE!  THIS IS SCAFFOLDING FOR YOU TO OWN!
// NOTE: json tags are required.  Any new fields you add must have json tags for the fields to be serialized.

const (
	// ExclusionLabel is the label that protects resources from chaos experiments
	ExclusionLabel = "chaos.gushchin.dev/exclude"

	// ProductionAnnotation marks a namespace as production
	ProductionAnnotation = "chaos.gushchin.dev/production"

	// ProductionLabel alternative way to mark namespaces as production
	ProductionLabel = "environment"

	// ProductionLabelValue for environment label
	ProductionLabelValue = "production"
)

// ChaosExperimentSpec defines the desired state of ChaosExperiment
type ChaosExperimentSpec struct {
	// INSERT ADDITIONAL SPEC FIELDS - desired state of cluster
	// Important: Run "make" to regenerate code after modifying this file
	// The following markers will use OpenAPI v3 schema to validate the value
	// More info: https://book.kubebuilder.io/reference/markers/crd-validation.html

	// Action specifies the chaos action to perform
	// +kubebuilder:validation:Required
	// +kubebuilder:validation:Enum=pod-kill;pod-delay;node-drain;pod-cpu-stress;pod-memory-stress
	Action string `json:"action"`

	// Namespace specifies the target namespace for chaos experiments
	// +kubebuilder:validation:Required
	// +kubebuilder:validation:MinLength=1
	Namespace string `json:"namespace"`

	// Selector specifies the label selector for target resources
	// +kubebuilder:validation:Required
	// +kubebuilder:validation:MinProperties=1
	Selector map[string]string `json:"selector"`

	// Count specifies the number of resources to affect
	// +kubebuilder:validation:Minimum=1
	// +kubebuilder:validation:Maximum=100
	// +kubebuilder:default=1
	// +optional
	Count int `json:"count,omitempty"`

	// Duration specifies how long the chaos action should last (for pod-delay)
	// +kubebuilder:validation:Pattern="^([0-9]+(s|m|h))+$"
	// +optional
	Duration string `json:"duration,omitempty"`

	// ExperimentDuration specifies how long the entire experiment should run before auto-stopping
	// If not set, the experiment runs indefinitely until manually stopped
	// +kubebuilder:validation:Pattern="^([0-9]+(s|m|h))+$"
	// +optional
	ExperimentDuration string `json:"experimentDuration,omitempty"`

	// MaxRetries specifies the maximum number of retry attempts for failed experiments
	// +kubebuilder:validation:Minimum=0
	// +kubebuilder:validation:Maximum=10
	// +kubebuilder:default=3
	// +optional
	MaxRetries int `json:"maxRetries,omitempty"`

	// RetryBackoff specifies the backoff strategy for retries (exponential or fixed)
	// +kubebuilder:validation:Enum=exponential;fixed
	// +kubebuilder:default=exponential
	// +optional
	RetryBackoff string `json:"retryBackoff,omitempty"`

	// RetryDelay specifies the initial delay between retries (e.g., "30s", "1m")
	// +kubebuilder:validation:Pattern="^([0-9]+(s|m|h))+$"
	// +kubebuilder:default="30s"
	// +optional
	RetryDelay string `json:"retryDelay,omitempty"`

<<<<<<< HEAD
	// CPULoad specifies the percentage of CPU to consume (for pod-cpu-stress)
=======
	// CPULoad specifies the CPU load percentage for pod-cpu-stress action
>>>>>>> b822bb2b
	// +kubebuilder:validation:Minimum=1
	// +kubebuilder:validation:Maximum=100
	// +optional
	CPULoad int `json:"cpuLoad,omitempty"`

<<<<<<< HEAD
	// CPUWorkers specifies the number of CPU workers (for pod-cpu-stress)
=======
	// CPUWorkers specifies the number of CPU workers for pod-cpu-stress action
>>>>>>> b822bb2b
	// +kubebuilder:validation:Minimum=1
	// +kubebuilder:validation:Maximum=32
	// +kubebuilder:default=1
	// +optional
	CPUWorkers int `json:"cpuWorkers,omitempty"`

<<<<<<< HEAD
	// DryRun mode previews affected resources without executing chaos
	// When enabled, the controller lists resources that would be affected and updates status without performing actions
	// +kubebuilder:default=false
	// +optional
	DryRun bool `json:"dryRun,omitempty"`

	// MaxPercentage limits the percentage of matching resources that can be affected
	// If count would affect more than this percentage, the experiment fails validation
	// Range: 1-100. If not specified, no percentage limit is enforced.
=======
	// MemorySize specifies the amount of memory to consume (for pod-memory-stress)
	// Format: "256M", "1G", "512M", etc.
	// +kubebuilder:validation:Pattern="^[0-9]+[MG]$"
	// +optional
	MemorySize string `json:"memorySize,omitempty"`

	// MemoryWorkers specifies the number of memory workers (for pod-memory-stress)
	// +kubebuilder:validation:Minimum=1
	// +kubebuilder:validation:Maximum=8
	// +kubebuilder:default=1
	// +optional
	MemoryWorkers int `json:"memoryWorkers,omitempty"`

	// DryRun enables preview mode without executing actual chaos
	// +optional
	DryRun bool `json:"dryRun,omitempty"`

	// MaxPercentage limits the maximum percentage of resources to affect
>>>>>>> b822bb2b
	// +kubebuilder:validation:Minimum=1
	// +kubebuilder:validation:Maximum=100
	// +optional
	MaxPercentage int `json:"maxPercentage,omitempty"`

<<<<<<< HEAD
	// AllowProduction explicitly allows experiments in production namespaces
	// Production namespaces are identified by annotations or labels (environment=production, env=prod)
	// +kubebuilder:default=false
=======
	// AllowProduction explicitly permits chaos experiments in production namespaces
>>>>>>> b822bb2b
	// +optional
	AllowProduction bool `json:"allowProduction,omitempty"`
}

// ChaosExperimentStatus defines the observed state of ChaosExperiment.
type ChaosExperimentStatus struct {
	// INSERT ADDITIONAL STATUS FIELD - define observed state of cluster
	// Important: Run "make" to regenerate code after modifying this file

	// For Kubernetes API conventions, see:
	// https://github.com/kubernetes/community/blob/master/contributors/devel/sig-architecture/api-conventions.md#typical-status-properties

	// LastRunTime indicates when the experiment was last executed
	// +optional
	LastRunTime *metav1.Time `json:"lastRunTime,omitempty"`

	// Message provides human-readable status information
	// +optional
	Message string `json:"message,omitempty"`

	// Phase represents the current state of the experiment
	// +kubebuilder:validation:Enum=Pending;Running;Completed;Failed
	// +optional
	Phase string `json:"phase,omitempty"`

	// RetryCount tracks the current number of retry attempts
	// +optional
	RetryCount int `json:"retryCount,omitempty"`

	// LastError stores the last error message encountered
	// +optional
	LastError string `json:"lastError,omitempty"`

	// NextRetryTime indicates when the next retry will be attempted
	// +optional
	NextRetryTime *metav1.Time `json:"nextRetryTime,omitempty"`

	// StartTime indicates when the experiment started running
	// +optional
	StartTime *metav1.Time `json:"startTime,omitempty"`

	// CompletedAt indicates when the experiment completed (either by duration or manually)
	// +optional
	CompletedAt *metav1.Time `json:"completedAt,omitempty"`
}

// +kubebuilder:object:root=true
// +kubebuilder:subresource:status
// +kubebuilder:printcolumn:name="Action",type="string",JSONPath=".spec.action"
// +kubebuilder:printcolumn:name="Namespace",type="string",JSONPath=".spec.namespace"
// +kubebuilder:printcolumn:name="Count",type="integer",JSONPath=".spec.count"
// +kubebuilder:printcolumn:name="Phase",type="string",JSONPath=".status.phase"
// +kubebuilder:printcolumn:name="Retries",type="integer",JSONPath=".status.retryCount"
// +kubebuilder:printcolumn:name="Age",type="date",JSONPath=".metadata.creationTimestamp"

// ChaosExperiment is the Schema for the chaosexperiments API
type ChaosExperiment struct {
	metav1.TypeMeta `json:",inline"`

	// metadata is a standard object metadata
	// +optional
	metav1.ObjectMeta `json:"metadata,omitempty,omitzero"`

	// spec defines the desired state of ChaosExperiment
	// +required
	Spec ChaosExperimentSpec `json:"spec"`

	// status defines the observed state of ChaosExperiment
	// +optional
	Status ChaosExperimentStatus `json:"status,omitempty,omitzero"`
}

// +kubebuilder:object:root=true

// ChaosExperimentList contains a list of ChaosExperiment
type ChaosExperimentList struct {
	metav1.TypeMeta `json:",inline"`
	metav1.ListMeta `json:"metadata,omitempty"`
	Items           []ChaosExperiment `json:"items"`
}

func init() {
	SchemeBuilder.Register(&ChaosExperiment{}, &ChaosExperimentList{})
}<|MERGE_RESOLUTION|>--- conflicted
+++ resolved
@@ -96,28 +96,19 @@
 	// +optional
 	RetryDelay string `json:"retryDelay,omitempty"`
 
-<<<<<<< HEAD
 	// CPULoad specifies the percentage of CPU to consume (for pod-cpu-stress)
-=======
-	// CPULoad specifies the CPU load percentage for pod-cpu-stress action
->>>>>>> b822bb2b
 	// +kubebuilder:validation:Minimum=1
 	// +kubebuilder:validation:Maximum=100
 	// +optional
 	CPULoad int `json:"cpuLoad,omitempty"`
 
-<<<<<<< HEAD
 	// CPUWorkers specifies the number of CPU workers (for pod-cpu-stress)
-=======
-	// CPUWorkers specifies the number of CPU workers for pod-cpu-stress action
->>>>>>> b822bb2b
 	// +kubebuilder:validation:Minimum=1
 	// +kubebuilder:validation:Maximum=32
 	// +kubebuilder:default=1
 	// +optional
 	CPUWorkers int `json:"cpuWorkers,omitempty"`
 
-<<<<<<< HEAD
 	// DryRun mode previews affected resources without executing chaos
 	// When enabled, the controller lists resources that would be affected and updates status without performing actions
 	// +kubebuilder:default=false
@@ -127,38 +118,14 @@
 	// MaxPercentage limits the percentage of matching resources that can be affected
 	// If count would affect more than this percentage, the experiment fails validation
 	// Range: 1-100. If not specified, no percentage limit is enforced.
-=======
-	// MemorySize specifies the amount of memory to consume (for pod-memory-stress)
-	// Format: "256M", "1G", "512M", etc.
-	// +kubebuilder:validation:Pattern="^[0-9]+[MG]$"
-	// +optional
-	MemorySize string `json:"memorySize,omitempty"`
-
-	// MemoryWorkers specifies the number of memory workers (for pod-memory-stress)
-	// +kubebuilder:validation:Minimum=1
-	// +kubebuilder:validation:Maximum=8
-	// +kubebuilder:default=1
-	// +optional
-	MemoryWorkers int `json:"memoryWorkers,omitempty"`
-
-	// DryRun enables preview mode without executing actual chaos
-	// +optional
-	DryRun bool `json:"dryRun,omitempty"`
-
-	// MaxPercentage limits the maximum percentage of resources to affect
->>>>>>> b822bb2b
 	// +kubebuilder:validation:Minimum=1
 	// +kubebuilder:validation:Maximum=100
 	// +optional
 	MaxPercentage int `json:"maxPercentage,omitempty"`
 
-<<<<<<< HEAD
 	// AllowProduction explicitly allows experiments in production namespaces
 	// Production namespaces are identified by annotations or labels (environment=production, env=prod)
 	// +kubebuilder:default=false
-=======
-	// AllowProduction explicitly permits chaos experiments in production namespaces
->>>>>>> b822bb2b
 	// +optional
 	AllowProduction bool `json:"allowProduction,omitempty"`
 }
