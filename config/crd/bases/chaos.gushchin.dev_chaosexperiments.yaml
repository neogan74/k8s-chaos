--- conflicted
+++ resolved
@@ -102,8 +102,6 @@
                   (for pod-delay)
                 pattern: ^([0-9]+(s|m|h))+$
                 type: string
-<<<<<<< HEAD
-=======
               experimentDuration:
                 description: |-
                   ExperimentDuration specifies how long the entire experiment should run before auto-stopping
@@ -118,7 +116,6 @@
                 maximum: 100
                 minimum: 1
                 type: integer
->>>>>>> 7591ead7
               maxRetries:
                 default: 3
                 description: MaxRetries specifies the maximum number of retry attempts
@@ -126,8 +123,6 @@
                 maximum: 10
                 minimum: 0
                 type: integer
-<<<<<<< HEAD
-=======
               memorySize:
                 description: |-
                   MemorySize specifies the amount of memory to consume (for pod-memory-stress)
@@ -141,7 +136,6 @@
                 maximum: 8
                 minimum: 1
                 type: integer
->>>>>>> 7591ead7
               namespace:
                 description: Namespace specifies the target namespace for chaos experiments
                 minLength: 1
@@ -174,14 +168,11 @@
           status:
             description: status defines the observed state of ChaosExperiment
             properties:
-<<<<<<< HEAD
-=======
               completedAt:
                 description: CompletedAt indicates when the experiment completed (either
                   by duration or manually)
                 format: date-time
                 type: string
->>>>>>> 7591ead7
               lastError:
                 description: LastError stores the last error message encountered
                 type: string
@@ -207,13 +198,10 @@
               retryCount:
                 description: RetryCount tracks the current number of retry attempts
                 type: integer
-<<<<<<< HEAD
-=======
               startTime:
                 description: StartTime indicates when the experiment started running
                 format: date-time
                 type: string
->>>>>>> 7591ead7
             type: object
         required:
         - spec
